"""Code supporting scoring of variants by pathogenicity or phenotype."""
<<<<<<< HEAD
=======

>>>>>>> c62fe361
import json
import re
import time

import binning
from django.conf import settings
from django.contrib.postgres.fields import ArrayField
from django.db import models
from django.forms import model_to_dict
from django.utils.html import strip_tags
import pandas as pd
from projectroles.app_settings import AppSettingAPI
from ext_gestaltmatcher.models import (
    SmallVariantQueryGestaltMatcherScores,
    SmallVariantQueryPediaScores,
)
import requests
from sqlalchemy.exc import NoSuchColumnError
import wrapt

from ext_gestaltmatcher.models import SmallVariantQueryGestaltMatcherScores
from varfish.utils import JSONField

_app_settings = AppSettingAPI()


def load_molecular_impact(kwargs):
    """Load molecular impact from mehari REST API."""
    base_url = settings.VARFISH_BACKEND_URL_MEHARI
    if not base_url:
        return []
    url_tpl = (
        "{base_url}/seqvars/csq?genome_release={genome_release}"
        "&chromosome={chromosome}&position={position}&reference={reference}"
        "&alternative={alternative}"
    )
    url = url_tpl.format(
        base_url=base_url,
        genome_release=kwargs["release"].lower(),
        chromosome=kwargs["chromosome"],
        position=kwargs["start"],
        reference=kwargs["reference"],
        alternative=kwargs["alternative"],
    )
    try:
        url_tpl += "&hgnc_id={hgnc}".format(hgnc=kwargs.hgnc_id)
    except NoSuchColumnError:
        pass
    try:
        res = requests.request(method="get", url=url)
        if not res.status_code == 200:
            raise ConnectionError(
                "ERROR: Server responded with status {} and message {}".format(
                    res.status_code, res.text
                )
            )
        else:
            return res.json().get("result", []) or []
    except requests.ConnectionError as e:
        raise ConnectionError("ERROR: mehari not responding.") from e


class SmallVariantQueryGeneScores(models.Model):
    """Annotate ``SmallVariantQuery`` with gene scores (if configured to do so)."""

    #: The query to annotate.
    query = models.ForeignKey("SmallVariantQuery", on_delete=models.CASCADE)

    #: The Entrez gene ID.
    gene_id = models.CharField(max_length=64, null=False, blank=False, help_text="Entrez gene ID")

    #: The gene symbol.
    gene_symbol = models.CharField(
        max_length=128, null=False, blank=False, help_text="The gene symbol"
    )

    #: The priority type.
    priority_type = models.CharField(
        max_length=64, null=False, blank=False, help_text="The priority type"
    )

    #: The score.
    score = models.FloatField(null=False, blank=False, help_text="The gene score")


class SmallVariantQueryVariantScores(models.Model):
    """Annotate ``SmallVariantQuery`` with pathogenicity score."""

    #: The query to annotate.
    query = models.ForeignKey("SmallVariantQuery", on_delete=models.CASCADE)

    #: Genome build
    release = models.CharField(max_length=32, null=False, blank=False)

    #: Variant coordinates - chromosome
    chromosome = models.CharField(max_length=32, null=False, blank=False)

    #: Variant coordinates - 1-based start position.
    start = models.IntegerField(null=False, blank=False)

    #: Variant coordinates - end position.
    end = models.IntegerField(null=False, blank=False)

    #: Variant coordinates - UCSC bin.
    bin = models.IntegerField(null=False, blank=False)

    #: Variant coordinates - reference
    reference = models.CharField(max_length=512, null=False, blank=False)

    #: Variant coordinates - alternative
    alternative = models.CharField(max_length=512, null=False, blank=False)

    #: The score type.
    score_type = models.CharField(
        max_length=64, null=False, blank=False, help_text="The score type"
    )

    #: The score.
    score = models.FloatField(null=False, blank=False, help_text="The variant score")

    #: Further information.
    info = JSONField(default=dict)

    def variant_key(self):
        return "-".join(
            map(str, [self.release, self.chromosome, self.start, self.reference, self.alternative])
        )


class ProjectCasesSmallVariantQueryVariantScores(models.Model):
    """Annotate ``ProjectCasesSmallVariantQuery`` with pathogenicity score."""

    #: The query to annotate.
    query = models.ForeignKey("ProjectCasesSmallVariantQuery", on_delete=models.CASCADE)

    #: Genome build
    release = models.CharField(max_length=32, null=False, blank=False)

    #: Variant coordinates - chromosome
    chromosome = models.CharField(max_length=32, null=False, blank=False)

    #: Variant coordinates - 1-based start position.
    start = models.IntegerField(null=False, blank=False)

    #: Variant coordinates - end position.
    end = models.IntegerField(null=False, blank=False)

    #: Variant coordinates - UCSC bin.
    bin = models.IntegerField(null=False, blank=False)

    #: Variant coordinates - reference
    reference = models.CharField(max_length=512, null=False, blank=False)

    #: Variant coordinates - alternative
    alternative = models.CharField(max_length=512, null=False, blank=False)

    #: The score type.
    score_type = models.CharField(
        max_length=64, null=False, blank=False, help_text="The score type"
    )

    #: The score.
    score = models.FloatField(null=False, blank=False, help_text="The variant score")

    #: Further information.
    info = JSONField(default=dict)

    def variant_key(self):
        return "-".join(
            map(str, [self.release, self.chromosome, self.start, self.reference, self.alternative])
        )


class PathogenicityScoreCacheBase(models.Model):
    """Base model class for the pathogenicity scoring caches to store the API results."""

    #: Date of last retrieval
    last_retrieved = models.DateTimeField(auto_now=True, help_text="DateTime of last modification")
    #: Genome build
    release = models.CharField(max_length=32)
    #: Variant coordinates - chromosome
    chromosome = models.CharField(max_length=32)
    #: Variant coordinates - 1-based start position
    start = models.IntegerField()
    #: Variant coordinates - end position
    end = models.IntegerField()
    #: Variant coordinates - UCSC bin
    bin = models.IntegerField()
    #: Variant coordinates - reference
    reference = models.CharField(max_length=512)
    #: Variant coordinates - alternative
    alternative = models.CharField(max_length=512)

    class Meta:
        abstract = True


class CaddPathogenicityScoreCache(PathogenicityScoreCacheBase):
    """Model to cache the CADD pathogenicity API results."""

    #: Info dictionary
    info = JSONField()
    #: Tuple of returned scores
    scores = ArrayField(models.FloatField(), size=2)


class UmdPathogenicityScoreCache(PathogenicityScoreCacheBase):
    """Model to cache the UMD predictor API results."""

    #: Amino acid wildtype
    aa_wildtype = models.CharField(max_length=512)
    #: Amino acid mutant
    aa_mutant = models.CharField(max_length=512)
    #: Gene symbol
    gene_name = models.CharField(max_length=512)
    #: Conclusion
    conclusion = models.CharField(max_length=512)
    #: EnsEMBL gene ID
    ensembl_gene_id = models.CharField(max_length=16)
    #: EnsEMBL transcript ID
    ensembl_transcript_id = models.CharField(max_length=32)
    #: Pathogenicity score
    pathogenicity_score = models.IntegerField()
    #: Transcript position
    transcript_position = models.IntegerField()


class MutationTasterPathogenicityScoreCache(PathogenicityScoreCacheBase):
    """Model to cache the MutationTaster API results."""

    #: Ensembl transcript id
    transcript_stable = models.CharField(max_length=32, null=True)
    #: Entrez ID
    ncbi_geneid = models.CharField(max_length=16, null=True)
    #: Pathogenicity prediction
    prediction = models.CharField(max_length=32, null=True)
    #: Model used for predicition
    model = models.CharField(max_length=32, null=True)
    #: Probability from bayes classifier
    bayes_prob_dc = models.IntegerField(null=True)
    #: Further information
    note = models.CharField(max_length=512, null=True)
    #: Splicesite
    splicesite = models.CharField(max_length=32, null=True)
    #: Distance from splicesite
    distance_from_splicesite = models.IntegerField(null=True)
    #: Disease database this mutation is registered in (e.g. ClinVar)
    disease_mutation = models.CharField(max_length=32, null=True)
    #: Polymorphism database this mutation is registered in (e.g. ExAC)
    polymorphism = models.CharField(max_length=32, null=True)


# TODO: Improve wrapper so we can assign obj.phenotype_rank and score
class RowWithPhenotypeScore(wrapt.ObjectProxy):
    """Wrap a result row and add members for phenotype score and rank."""

    def __init__(self, obj):
        super().__init__(obj)
        self._self_phenotype_rank = None
        self._self_phenotype_score = -1

    @property
    def phenotype_rank(self):
        return self._self_phenotype_rank

    @property
    def phenotype_score(self):
        return self._self_phenotype_score

    def __getitem__(self, key):
        if key == "phenotype_rank":
            return self.phenotype_rank
        elif key == "phenotype_score":
            return self.phenotype_score
        else:
            return self.__wrapped__.__getitem__(key)

class RowWithGestaltMatcherScore(wrapt.ObjectProxy):
    """Wrap a result row and add members for Gestalt Matcher score and rank."""

    def __init__(self, obj):
        super().__init__(obj)
        self._self_gm_rank = None
        self._self_gm_score = -1

    @property
    def gm_rank(self):
        return self._self_gm_rank

    @property
    def gm_score(self):
        return self._self_gm_score

    def __getitem__(self, key):
        if key == "gm_rank":
            return self.gm_rank
        elif key == "gm_score":
            return self.gm_score
        elif key == "pedia_score":
            return
        elif key == "pedia_rank":
            return
        else:
            return self.__wrapped__.__getitem__(key)

class RowWithPediaScore(wrapt.ObjectProxy):
    """Wrap a result row and add members for PEDIA score and rank."""

    def __init__(self, obj):
        super().__init__(obj)
        self._self_pedia_rank = None
        self._self_pedia_score = -1

    @property
    def pedia_rank(self):
        return self._self_pedia_rank

    @property
    def pedia_score(self):
        return self._self_pedia_score

    def __getitem__(self, key):
        if key == "pedia_rank":
            return self.pedia_rank
        elif key == "pedia_score":
            return self.pedia_score
        else:
            return self.__wrapped__.__getitem__(key)


class RowWithGestaltMatcherScore(wrapt.ObjectProxy):
    """Wrap a result row and add members for Gestalt Matcher score and rank."""

    def __init__(self, obj):
        super().__init__(obj)
        self._self_gm_rank = None
        self._self_gm_score = -1

    @property
    def gm_rank(self):
        return self._self_gm_rank

    @property
    def gm_score(self):
        return self._self_gm_score

    def __getitem__(self, key):
        if key == "gm_rank":
            return self.gm_rank
        elif key == "gm_score":
            return self.gm_score
        elif key == "pedia_score":
            return
        elif key == "pedia_rank":
            return
        else:
            return self.__wrapped__.__getitem__(key)


class RowWithPediaScore(wrapt.ObjectProxy):
    """Wrap a result row and add members for PEDIA score and rank."""

    def __init__(self, obj):
        super().__init__(obj)
        self._self_pedia_rank = None
        self._self_pedia_score = -1

    @property
    def pedia_rank(self):
        return self._self_pedia_rank

    @property
    def pedia_score(self):
        return self._self_pedia_score

    def __getitem__(self, key):
        if key == "pedia_rank":
            return self.pedia_rank
        elif key == "pedia_score":
            return self.pedia_score
        else:
            return self.__wrapped__.__getitem__(key)


class RowWithTranscripts(wrapt.ObjectProxy):
    """Wrap a result row and add members for phenotype score and rank."""

    def __init__(self, obj, database):
        super().__init__(obj)
        self._self_transcripts = None
        self._self_database = database

    @property
    def transcripts(self):
        return self._self_transcripts

    @property
    def database(self):
        return self._self_database

    @transcripts.setter
    def transcripts(self, value):
        self._self_transcripts = value

    def __getattr__(self, item):
        return self.__getitem__(item)

    def __getitem__(self, key):
        if key == "transcripts":
            return self.transcripts
        elif key == "database":
            return self.database
        else:
            return self.__wrapped__.__getitem__(key)


def annotate_with_phenotype_scores(rows, gene_scores):
    """Annotate the results in ``rows`` with phenotype scores stored in ``small_variant_query``.

    Variants are ranked by the gene scors, automatically ranking them by gene.
    """
    rows = [RowWithPhenotypeScore(row) for row in rows]
    for row in rows:
        row._self_phenotype_score = gene_scores.get(row.entrez_id, -1)
    rows.sort(key=lambda row: (row._self_phenotype_score, row.entrez_id or ""), reverse=True)
    # Re-compute ranks
    prev_gene = rows[0].entrez_id if rows else None
    prev_gene_score = rows[0].phenotype_score if rows else None
    rank = 1
    same_score_count = 1
    for row in rows:
        if row.entrez_id != prev_gene:
            if prev_gene_score == row.phenotype_score:
                same_score_count += 1
            else:
                rank += same_score_count
                same_score_count = 1
            prev_gene_score = row.phenotype_score
            prev_gene = row.entrez_id
        row._self_phenotype_rank = rank
    return rows


def annotate_with_gm_scores(rows, gm_scores):
    """Annotate the results in ``rows`` with Gestalt Matcher scores stored in ``small_variant_query``.

    Variants are ranked by the Gestalt Matcher scores, automatically ranking them by gene.
    """
    rows = [RowWithGestaltMatcherScore(row) for row in rows]
    for row in rows:
        row._self_gm_score = gm_scores.get(row.entrez_id, 0)
    rows.sort(key=lambda row: (row._self_gm_score, row.entrez_id or ""), reverse=True)
    # Re-compute ranks
    prev_gene = rows[0].entrez_id if rows else None
    prev_gm_score = rows[0].gm_score if rows else None
    rank = 1
    same_score_count = 1
    for row in rows:
        if row.entrez_id != prev_gene:
            if prev_gm_score == row.gm_score:
                same_score_count += 1
            else:
                rank += same_score_count
                same_score_count = 1
            prev_gm_score = row.gm_score
            prev_gene = row.entrez_id
        row._self_gm_rank = rank
    return rows

<<<<<<< HEAD
=======

>>>>>>> c62fe361
def annotate_with_pedia_scores(rows, pedia_scores):
    """Annotate the results in ``rows`` with PEDIA scores stored in ``small_variant_query``.

    Variants are ranked by the PEDIA scores, automatically ranking them by gene.
    """
    rows = [RowWithPediaScore(row) for row in rows]
    for row in rows:
        row._self_pedia_score = pedia_scores.get(row.entrez_id, -1)
    rows.sort(key=lambda row: (row._self_pedia_score, row.entrez_id or ""), reverse=True)
    # Re-compute ranks
    prev_gene = rows[0].entrez_id if rows else None
    prev_pedia_score = rows[0].pedia_score if rows else None
    rank = 1
    same_score_count = 1
    for row in rows:
        if row.entrez_id != prev_gene:
            if prev_pedia_score == row.pedia_score:
                same_score_count += 1
            else:
                rank += same_score_count
                same_score_count = 1
            prev_pedia_score = row.pedia_score
            prev_gene = row.entrez_id
        row._self_pedia_rank = rank
    return rows


def annotate_with_transcripts(rows, database):
    """Annotate the results in ``rows`` with transcripts (RefSeq or Ensembl)"""
    rows = [RowWithTranscripts(row, database) for row in rows]
    for row in rows:
        transcripts = load_molecular_impact(row)
        row.transcripts = "\n".join(
            [
                "{};{};{};{}".format(
                    t.get("feature_id", "") or "",
                    ",".join(t.get("consequences", []) or []),
                    t.get("hgvs_p", "") or "",
                    t.get("hgvs_t", "") or "",
                )
                for t in transcripts
            ]
        )

    return rows


# TODO: Improve wrapper so we can assign obj.pathogenicity_rank and score
class RowWithPathogenicityScore(wrapt.ObjectProxy):
    """Wrap a result row and add members for pathogenicity score and rank."""

    def __init__(self, obj):
        super().__init__(obj)
        self._self_pathogenicity_rank = None
        self._self_pathogenicity_score = -1
        self._self_pathogenicity_score_info = {}

    @property
    def pathogenicity_rank(self):
        return self._self_pathogenicity_rank

    @property
    def pathogenicity_score(self):
        return self._self_pathogenicity_score

    @property
    def pathogenicity_score_info(self):
        return self._self_pathogenicity_score_info

    def __getitem__(self, key):
        if key == "pathogenicity_rank":
            return self.pathogenicity_rank
        elif key == "pathogenicity_score":
            return self.pathogenicity_score
        elif key == "pathogenicity_score_info":
            return self.pathogenicity_score_info
        else:
            return self.__wrapped__.__getitem__(key)

    def variant_key(self):
        return "-".join(
            map(str, (self.release, self.chromosome, self.start, self.reference, self.alternative))
        )


def annotate_with_pathogenicity_scores(rows, variant_scores):
    """Annotate the results in ``rows`` with pathogenicity scores stored in ``small_variant_query``.

    Variants are score independently but grouped by gene (the highest score of each variant in
    each gene is used for ranking).
    """
    # Get list of rows and assign pathogenicity scores.
    rows = [RowWithPathogenicityScore(row) for row in rows]
    if variant_scores:
        for row in rows:
            key = row.variant_key()
            score = variant_scores.get(key)
            if score:
                row._self_pathogenicity_score = score[0]
                row._self_pathogenicity_score_info = score[1]
    # Get highest score for each gene.
    gene_scores = {}
    for row in rows:
        gene_scores[row.entrez_id] = max(
            gene_scores.get(row.entrez_id, 0), row.pathogenicity_score or 0.0
        )

    # Sort variant by gene score now.
    def gene_score(row):
        if row.entrez_id:
            return (gene_scores[row.entrez_id], row.pathogenicity_score or 0.0)
        else:
            return (0.0, 0.0)  # no gene => lowest score

    rows.sort(key=gene_score, reverse=True)

    # Re-compute ranks
    prev_gene = rows[0].entrez_id if rows else None
    prev_gene_score = rows[0].pathogenicity_score if rows else None
    rank = 1
    same_score_count = 1
    for row in rows:
        if row.entrez_id != prev_gene:
            if prev_gene_score == row.pathogenicity_score:
                same_score_count += 1
            else:
                rank += same_score_count
                same_score_count = 1
            # We get the score of the first variant of a gene, they are ordered by score and thus the first variant is
            # the highest, representing the gene score.
            prev_gene_score = row.pathogenicity_score
            prev_gene = row.entrez_id
        row._self_pathogenicity_rank = rank
    return rows


# TODO: Improve wrapper so we can assign obj.pathogenicity_rank and score
class RowWithJointScore(wrapt.ObjectProxy):
    """Wrap a result row and add members for joint score and rank."""

    def __init__(self, obj):
        super().__init__(obj)
        self._self_joint_rank = None
        self._self_joint_score = -1

    @property
    def joint_rank(self):
        return self._self_joint_rank

    @property
    def joint_score(self):
        return self._self_joint_score

    def __getitem__(self, key):
        if key == "joint_rank":
            return self.joint_rank
        elif key == "joint_score":
            return self.joint_score
        else:
            return self.__wrapped__.__getitem__(key)


class RowWithExtraAnno(wrapt.ObjectProxy):
    """Wrap a result row with extra annotations"""

    def __init__(self, obj, fields, datas):
        super().__init__(obj)
        self._self_anno_fields = fields
        if datas is not None:
            self._self_anno_data = datas[0]
        else:
            self._self_anno_data = None

    def find_id(self, key):
        return self._self_anno_fields.get(key, -1)

    def __getattr__(self, item):
        return self.__getitem__(item)

    def __getitem__(self, key):
        id = self.find_id(key)
        if id != -1:
            if self._self_anno_data is None:
                return None
            return self._self_anno_data[id]
        else:
            return self.__wrapped__.__getitem__(key)


def annotate_with_joint_scores(rows):
    """Annotate the results in ``rows`` with joint scores stored in ``small_variant_query``.

    Variants are score independently but grouped by gene (the highest score of each variant in
    each gene is used for ranking).
    """
    # Get list of rows and assign joint scores.
    rows = [RowWithJointScore(row) for row in rows]
    for row in rows:
        # TODO: cleanup
        # key = "-".join(
        #     map(str, [row["chromosome"], row["start"], row["reference"], row["alternative"]])
        # )
        row._self_joint_score = (row.phenotype_score or 0) * (row.pathogenicity_score or 0)
    # Get highest score for each gene.
    gene_scores = {}
    for row in rows:
        gene_scores[row.entrez_id] = max(gene_scores.get(row.entrez_id, 0), row.joint_score or 0)

    # Sort variant by gene score now.
    def gene_score(row):
        if row.entrez_id:
            return gene_scores[row.entrez_id]
        else:
            return 0.0  # no gene => lowest score

    rows.sort(key=gene_score, reverse=True)

    # Re-compute ranks
    prev_gene = rows[0].entrez_id if rows else None
    prev_gene_score = rows[0].joint_score if rows else None
    rank = 1
    same_score_count = 1
    for row in rows:
        if row.entrez_id != prev_gene:
            if prev_gene_score == row.joint_score:
                same_score_count += 1
            else:
                rank += same_score_count
                same_score_count = 1
            prev_gene_score = row.joint_score
            prev_gene = row.entrez_id
        row._self_joint_rank = rank
    return rows


def unroll_extra_annos_result(rows, fields):
    """unroll the extra annotation results in columns in such a way that all writer can operate on extra annotations."""
    # Get list of rows with extra annotations
    rows_ = [RowWithExtraAnno(row, fields, getattr(row, "extra_annos")) for row in rows]

    return rows_


def generate_pedia_input(self, pathoEnabled, prioEnabled, gmEnabled, queryId, case_name, results):
    pathogenicity_scores = None
    if pathoEnabled:
        pathogenicity_scores = {
            (row.chromosome, row.start, row.reference, row.alternative): row.score
            for row in SmallVariantQueryVariantScores.objects.filter(query__sodar_uuid=queryId)
        }
    phenotype_scores = None
    if prioEnabled:
        phenotype_scores = {
            row.gene_id: row.score
            for row in SmallVariantQueryGeneScores.objects.filter(query__sodar_uuid=queryId)
            if row.gene_id
        }
    gm_scores = None
    if gmEnabled:
        gm_scores = {
            row.gene_id: 0 if row.score == 0 else row.score
            for row in SmallVariantQueryGestaltMatcherScores.objects.filter(
                query__sodar_uuid=queryId
            )
            if row.gene_id
        }

    payloadList = []
    """Read and json object by reading ``results`` ."""
    for line in results:
        payload = dict()

        if line["entrez_id"]:
            if line["symbol"]:
                payload["gene_name"] = line["symbol"]
            else:
                payload["gene_name"] = " "
            payload["gene_id"] = line["entrez_id"]

        if phenotype_scores and line.entrez_id:
            payload["cada_score"] = phenotype_scores.get(line.entrez_id, -1)

        if pathogenicity_scores:
            payload["cadd_score"] = pathogenicity_scores.get(
                (line.chromosome, line.start, line.reference, line.alternative), 0.0
            )

        if gm_scores and line.entrez_id:
            payload["gestalt_score"] = (
                0
                if gm_scores.get(line.entrez_id, 0) == float("nan")
                else gm_scores.get(line.entrez_id, 0)
            )

        payload["label"] = False

        payloadList.append(payload)

    df = pd.DataFrame(payloadList)

    if "cadd_score" in df:
        # Sort the DataFrame based on the 'cadd_score' column in descending order
        df_sorted = df.sort_values(by="cadd_score", ascending=False)

        # Drop duplicates in the 'gene_name' column, keeping the first occurrence (highest CADD score)
        df_no_duplicates = df_sorted.drop_duplicates(subset="gene_name", keep="first")

        if case_name.startswith("F_"):
            name = case_name[2:]  # Remove the first two characters ("F_")
        else:
            name = case_name

        scores = {"case_name": name, "genes": df_no_duplicates.to_dict(orient="records")}
        return scores

    return {"case_name": "case", "genes": df.to_dict(orient="records")}


def prioritize_genes(entrez_ids, hpo_terms, prio_algorithm, logging=lambda text: True):
    """Perform gene prioritization query.

    Yield quadruples (gene id, gene symbol, score, priority type) for the given gene list and query settings.
    """
    # TODO: properly test

    if prio_algorithm == "CADA":
        logging("Prioritize genes with CADA ...")
        yield from prio_cada(hpo_terms)

    else:
        logging("Prioritize genes with Exomiser ...")
        yield from prio_exomiser(entrez_ids, hpo_terms, prio_algorithm)


def prioritize_genes_gm(gm_response, logging=lambda text: True):
    """Perform gene prioritization query.

    Yield quadruples (gene id, gene symbol, score, priority type) for the given gene list and query settings.
    """
    try:
        res = json.loads(gm_response)
    except requests.ConnectionError:
        raise ConnectionError("ERROR: GestaltMatcher Server not responding.")
    for entry in res:
        yield entry["gene_entrez_id"], entry["gene_name"], (
            1.3 - entry["distance"]
        ), "GestaltMatcher"


def prio_exomiser(entrez_ids, hpo_terms, prio_algorithm):
    if not settings.VARFISH_ENABLE_EXOMISER_PRIORITISER or not entrez_ids or not hpo_terms:
        return

    try:
        algo_params = {
            "hiphive": ("hiphive", ["human", "mouse", "fish", "ppi"]),
            "hiphive-human": ("hiphive", ["human"]),
            "hiphive-mouse": ("hiphive", ["human", "mouse"]),
        }
        prio_algorithm, prio_params = algo_params.get(prio_algorithm, (prio_algorithm, []))
        res = requests.post(
            settings.VARFISH_EXOMISER_PRIORITISER_API_URL,
            json={
                "phenotypes": sorted(set(hpo_terms)),
                "genes": sorted(set(entrez_ids)),
                "prioritiser": prio_algorithm,
                "prioritiserParams": ",".join(prio_params),
            },
        )
        if not res.status_code == 200:
            raise ConnectionError(
                "ERROR: Server responded with status {} and message {}".format(
                    res.status_code, strip_tags(re.sub("<head>.*</head>", "", res.text))
                )
            )
    except requests.ConnectionError:
        raise ConnectionError(
            "ERROR: Server {} not responding.".format(settings.VARFISH_EXOMISER_PRIORITISER_API_URL)
        )

    for entry in res.json().get("results", ()):
        yield entry["geneId"], entry["geneSymbol"], entry["score"], entry["priorityType"]


def prio_cada(hpo_terms):
    if not settings.VARFISH_ENABLE_CADA or not hpo_terms:
        return
    try:
        res = requests.post(
            settings.VARFISH_CADA_REST_API_URL,
            json=sorted(set(hpo_terms)),
        )

        if not res.status_code == 200:
            raise ConnectionError(
                "ERROR: Server responded with status {} and message {}".format(
                    res.status_code, strip_tags(re.sub("<head>.*</head>", "", res.text))
                )
            )
    except requests.ConnectionError:
        raise ConnectionError(
            "ERROR: Server {} not responding.".format(settings.VARFISH_CADA_REST_API_URL)
        )
    for entry in res.json():
        yield entry["geneId"].split(":")[1], entry["geneSymbol"], entry["score"], "CADA"


def prioritize_genes_pedia(
    self, pathoEnabled, prioEnabled, gmEnabled, caseId, case_name, result, logging
):
    inputJson = generate_pedia_input(
        self, pathoEnabled, prioEnabled, gmEnabled, caseId, case_name, result
    )
    yield from get_pedia_scores(inputJson)


def get_pedia_scores(inputJson):
    try:
        res = requests.post(
            settings.VARFISH_PEDIA_REST_API_URL,
            json=inputJson,
        )

        if not res.status_code == 200:
            raise ConnectionError(
                "ERROR: Server responded with status {} and message {}. ".format(
                    res.status_code,
                    strip_tags(
                        re.sub("<head>.*</head>", "", res.text),
                    ),
                )
            )
    except requests.ConnectionError:
        raise ConnectionError(
            "ERROR: Server {} not responding.".format(settings.VARFISH_PEDIA_REST_API_URL)
        )

    for entry in res.json():
        gene_name = entry["gene_name"] if entry["gene_name"] else ""
        yield entry["gene_id"], gene_name, entry["pedia_score"]


class VariantScoresFactory:
    """Factory class for variant scorers."""

    def get_scorer(self, genomebuild, score_type, variants, user=None):
        if score_type == "umd":
            return VariantScoresUmd(genomebuild, variants, score_type, user)
        elif score_type == "cadd":
            return VariantScoresCadd(genomebuild, variants, score_type)
        elif score_type == "mutationtaster":
            return VariantScoresMutationTaster(genomebuild, variants, score_type)


class VariantScoresBase:
    """Variant scoring base class."""

    #: Set PathogenicityCache model (required in child classes)
    cache_model = None

    def __init__(self, genomebuild, variants, score_type, user=None):
        self.genomebuild = genomebuild
        self.variants = list(set(variants))
        self.superuser = user
        self.score_type = score_type

    def score(self):
        raise NotImplementedError("Implement me!")

    def get_cache_model(self):
        if not self.cache_model:
            raise NotImplementedError("Please set ``cache_model``")
        return self.cache_model

    def _get_cached_and_uncached_variants(self):
        cached = []
        uncached = []
        for variant in self.variants:
            res = self.get_cache_model().objects.filter(
                chromosome=variant[0],
                start=variant[1],
                reference=variant[2],
                alternative=variant[3],
            )
            if res:
                cached.append(res.first())
            else:
                uncached.append(variant)
        return cached, uncached

    def _cache_results(self, results):
        self.get_cache_model().objects.bulk_create(results)

    def _build_yield_dict(self, record, score, info):
        yield_dict = {
            k: record[k]
            for k in ("release", "chromosome", "start", "end", "bin", "reference", "alternative")
        }
        yield_dict["score"] = score
        yield_dict["info"] = info
        yield_dict["score_type"] = self.score_type
        return yield_dict


class VariantScoresUmd(VariantScoresBase):
    """Variant scoring class for UMD Predictor."""

    #: Set PathogenicityCache model (required)
    cache_model = UmdPathogenicityScoreCache

    def score(self):
        if not self.variants or not self.superuser:
            return

        token = _app_settings.get("variants", "umd_predictor_api_token", user=self.superuser)

        if not token:
            return

        cached, uncached = self._get_cached_and_uncached_variants()

        try:
            res = requests.get(
                settings.VARFISH_UMD_REST_API_URL,
                params=dict(
                    batch=",".join(["_".join(map(str, var)) for var in uncached]), token=token
                ),
            )
        except requests.ConnectionError:
            raise ConnectionError(
                "ERROR: Server {} not responding.".format(settings.VARFISH_UMD_REST_API_URL)
            )

        # Exit if error is reported
        if not res.status_code == 200:
            raise ConnectionError(
                "ERROR: Server responded with status {} and message {}".format(
                    res.status_code, res.text
                )
            )

        # UMD API results do not contain header, so manually assign header information from their web page legend.
        header = [
            "chromosome",
            "position",
            "gene_name",
            "ensembl_gene_id",
            "ensembl_transcript_id",
            "transcript_position",
            "reference",
            "alternative",
            "aa_wildtype",
            "aa_mutant",
            "pathogenicity_score",
            "conclusion",
        ]
        # Yield cached results
        for item in cached:
            item = model_to_dict(item)
            yield self._build_yield_dict(item, item["pathogenicity_score"], {})
        # Yield API results
        result = []
        for line in res.text.split("\n"):
            if not line:
                continue
            if not line.startswith("chr"):
                continue
            record = dict(zip(header, line.split("\t")))
            record["release"] = "GRCh37"
            record["chromosome"] = record["chromosome"][3:]
            record["start"] = int(record.pop("position"))
            record["end"] = record["start"] + len(record["reference"]) - 1
            record["bin"] = binning.assign_bin(record["start"] - 1, record["end"])
            result.append(self.get_cache_model()(**record))
            yield self._build_yield_dict(record, record["pathogenicity_score"], {})
        # Store API results in cache
        self._cache_results(result)


class VariantScoresMutationTaster(VariantScoresBase):
    """Variant scoring class for Mutation Taster."""

    #: Set PathogenicityCache model (required)
    cache_model = MutationTasterPathogenicityScoreCache

    def score(self):
        if not self.variants:
            return

        cached, uncached = self._get_cached_and_uncached_variants()

        if len(uncached) > settings.VARFISH_MUTATIONTASTER_MAX_VARS:
            raise ConnectionError(
                "ERROR: Too many variants to score. Got {}, limit is {}.".format(
                    len(uncached), settings.VARFISH_MUTATIONTASTER_MAX_VARS
                )
            )

        for item in cached:
            item = model_to_dict(item)
            yield self._build_yield_dict(
                item,
                _variant_scores_mutationtaster_score(item),
                _variant_scores_mutationtaster_info(item),
            )

        for i in range(len(uncached)):
            if i % settings.VARFISH_MUTATIONTASTER_BATCH_VARS == 0:
                yield from self._variant_scores_mutationtaster_loop(
                    uncached[i : i + settings.VARFISH_MUTATIONTASTER_BATCH_VARS]
                )

    def _variant_scores_mutationtaster_loop(self, batch):
        batch_str = ",".join("{}:{}{}>{}".format(*var) for var in batch)
        try:
            res = requests.post(
                settings.VARFISH_MUTATIONTASTER_REST_API_URL,
                dict(format="tsv", debug="0", variants=batch_str),
            )
        except requests.ConnectionError:
            raise ConnectionError(
                "ERROR: Server {} not responding.".format(
                    settings.VARFISH_MUTATIONTASTER_REST_API_URL
                )
            )

        if not res.status_code == 200:
            raise ConnectionError(
                "ERROR: Server responded with status {} and message {}".format(
                    res.status_code, res.text
                )
            )

        error_response = "Content-Type: text/plain\n\nERROR: "
        if res.text.startswith(error_response):
            raise ConnectionError(
                "ERROR: Server responded with: {}".format(res.text[len(error_response) :])
            )

        result = []
        lines = res.text.split("\n")
        if not lines or len(lines) < 2:
            return
        head = lines.pop(0).lower().split("\t")
        for line in lines:
            if not line:
                continue
            line = line.split("\t")
            record = dict(zip(head, line))
            # Remove id column as it would collide with the postgres id column. It's not required anyway.
            if "id" in record:
                record.pop("id")
            # Convert chromosome identifiers
            record["chromosome"] = record.pop("chr")
            if record["chromosome"] == "23":
                record["chromosome"] = "X"
            elif record["chromosome"] == "24":
                record["chromosome"] = "Y"
            elif record["chromosome"] == "0":
                record["chromosome"] = "MT"
            # Re-label columns and convert data types to match postgres columns.
            record["release"] = "GRCh37"
            record["start"] = int(record.pop("pos"))
            record["end"] = record["start"] + len(record["ref"]) - 1
            record["bin"] = binning.assign_bin(record["start"] - 1, record["end"])
            record["reference"] = record.pop("ref")
            record["alternative"] = record.pop("alt")
            # This looks a bit complicated but is required as int() can't be casted on an empty string.
            record["bayes_prob_dc"] = (
                int(record["bayes_prob_dc"]) if record["bayes_prob_dc"] else None
            )
            record["distance_from_splicesite"] = (
                int(record["distance_from_splicesite"])
                if record["distance_from_splicesite"]
                else None
            )
            result.append(self.get_cache_model()(**record))
            yield self._build_yield_dict(
                record,
                _variant_scores_mutationtaster_score(record),
                _variant_scores_mutationtaster_info(record),
            )
        result_ = [(r.chromosome, r.start, r.reference, r.alternative) for r in result]
        # Create empty record for variants that weren't scored by mutationtaster
        # (and thus do not show up in the results and would be queried all over again)
        for variant in batch:
            if variant not in result_:
                chromosome, start, reference, alternative = variant
                record = {
                    "release": "GRCh37",
                    "chromosome": chromosome,
                    "start": start,
                    "end": start + len(reference) - 1,
                    "bin": binning.assign_bin(start - 1, start + len(reference) - 1),
                    "reference": reference,
                    "alternative": alternative,
                    "transcript_stable": None,
                    "ncbi_geneid": None,
                    "prediction": None,
                    "model": None,
                    "bayes_prob_dc": None,
                    "note": "error",
                    "splicesite": None,
                    "distance_from_splicesite": None,
                    "disease_mutation": None,
                    "polymorphism": None,
                }
                result.append(self.get_cache_model()(**record))
                yield self._build_yield_dict(
                    record,
                    _variant_scores_mutationtaster_score(record),
                    _variant_scores_mutationtaster_info(record),
                )

        # Store API results in cache
        self._cache_results(result)


def _variant_scores_mutationtaster_score(record):
    if record.get("note") == "error":
        return -1
    model_rank = variant_scores_mutationtaster_rank_model(record)
    return model_rank + int(record.get("bayes_prob_dc")) / 10000


def _variant_scores_mutationtaster_info(record):
    return {
        "model": record["model"],
        "prediction": record["prediction"],
        "splicesite": record["splicesite"],
        "bayes_prob_dc": record["bayes_prob_dc"],
        "note": record["note"],
    }


def variant_scores_mutationtaster_rank_model(record):
    model_rank = 0
    if record.get("prediction") == "disease causing (automatic)":
        model_rank = 4
    elif record.get("prediction") in ("disease causing", "disease causing - long InDel"):
        if record.get("model") in ("simple_aae", "complex_aae"):
            model_rank = 3
        elif record.get("model") == "without_aae":
            if record.get("splicesite") in ("splice site", "splicing impaired"):
                model_rank = 2
            else:
                model_rank = 1
    return model_rank


class VariantScoresCadd(VariantScoresBase):
    """Variant scoring class for CADD."""

    #: Set PathogenicityCache model (required)
    cache_model = CaddPathogenicityScoreCache

    def score(self):
        if not settings.VARFISH_ENABLE_CADD or not self.variants:
            return

        cached, uncached = self._get_cached_and_uncached_variants()
        uncached = uncached[: settings.VARFISH_CADD_MAX_VARS]

        # TODO: properly test
        try:
            res = requests.post(
                settings.VARFISH_CADD_REST_API_URL + "/annotate/",
                json={
                    "genome_build": self.genomebuild,
                    "cadd_release": settings.VARFISH_CADD_REST_API_CADD_VERSION,
                    "variant": ["-".join(map(str, var)) for var in uncached],
                },
            )
        except requests.ConnectionError:
            raise ConnectionError(
                "ERROR: Server {} not responding.".format(settings.VARFISH_CADD_REST_API_URL)
            )

        # Exit if error is reported
        if not res.status_code == 200:
            raise ConnectionError(
                "ERROR: Server responded with status {} and message {}".format(
                    res.status_code, res.text
                )
            )
        bgjob_uuid = res.json().get("uuid")
        while True:
            try:
                res = requests.post(
                    settings.VARFISH_CADD_REST_API_URL + "/result/", json={"bgjob_uuid": bgjob_uuid}
                )
            except requests.ConnectionError:
                raise ConnectionError(
                    "ERROR: Server {} not responding.".format(settings.VARFISH_CADD_REST_API_URL)
                )

            if not res.status_code == 200:
                raise ConnectionError(
                    "ERROR: Server responded with status {} and message {}".format(
                        res.status_code, res.text
                    )
                )
            if res.json().get("status") == "active":
                time.sleep(2)
            elif res.json().get("status") == "failed":
                raise ConnectionError(
                    "Job failed, leaving the following message: {}".format(res.json().get("result"))
                )
            else:  # status == finished
                break

        # Yield cached results
        for item in cached:
            item = model_to_dict(item)
            yield self._build_yield_dict(item, item["scores"][1], {})

        result = []
        for var, scores in res.json().get("scores", {}).items():
            chrom, pos, ref, alt = var.split("-")
            start = int(pos)
            end = start + len(ref) - 1
            record = {
                "release": "GRCh37",
                "chromosome": chrom,
                "start": start,
                "end": end,
                "bin": binning.assign_bin(start - 1, end),
                "reference": ref,
                "alternative": alt,
                "info": res.json().get("info"),
                "scores": scores,
            }
            result.append(self.get_cache_model()(**record))
            yield self._build_yield_dict(record, record["scores"][1], {})
        self._cache_results(result)


# TODO: Improve wrapper
class RowWithClinvarMax(wrapt.ObjectProxy):
    """Wrap a result row and add members for clinvar max status and max significance."""

    def __init__(self, obj):
        super().__init__(obj)
        self._self_max_clinvar_status = None
        self._self_max_significance = None
        self._self_max_all_traits = None

    @property
    def max_clinvar_status(self):
        return self._self_max_clinvar_status

    @property
    def max_significance(self):
        return self._self_max_significance

    @property
    def max_all_traits(self):
        return self._self_max_all_traits

    def __getitem__(self, key):
        if key == "max_clinvar_status":
            return self.max_clinvar_status
        elif key == "max_significance":
            return self.max_significance
        elif key == "max_all_traits":
            return self.max_all_traits
        else:
            return self.__wrapped__.__getitem__(key)


class RowWithAffectedCasesPerGene(wrapt.ObjectProxy):
    """Wrap a result row and add number of families per gene."""

    def __init__(self, obj):
        super().__init__(obj)
        self._self_affected_cases_per_gene = None

    @property
    def affected_cases_per_gene(self):
        return self._self_affected_cases_per_gene

    def __getitem__(self, key):
        if key == "affected_cases_per_gene":
            return self.affected_cases_per_gene
        else:
            return self.__wrapped__.__getitem__(key)<|MERGE_RESOLUTION|>--- conflicted
+++ resolved
@@ -1,8 +1,5 @@
 """Code supporting scoring of variants by pathogenicity or phenotype."""
-<<<<<<< HEAD
-=======
-
->>>>>>> c62fe361
+
 import json
 import re
 import time
@@ -280,58 +277,6 @@
         else:
             return self.__wrapped__.__getitem__(key)
 
-class RowWithGestaltMatcherScore(wrapt.ObjectProxy):
-    """Wrap a result row and add members for Gestalt Matcher score and rank."""
-
-    def __init__(self, obj):
-        super().__init__(obj)
-        self._self_gm_rank = None
-        self._self_gm_score = -1
-
-    @property
-    def gm_rank(self):
-        return self._self_gm_rank
-
-    @property
-    def gm_score(self):
-        return self._self_gm_score
-
-    def __getitem__(self, key):
-        if key == "gm_rank":
-            return self.gm_rank
-        elif key == "gm_score":
-            return self.gm_score
-        elif key == "pedia_score":
-            return
-        elif key == "pedia_rank":
-            return
-        else:
-            return self.__wrapped__.__getitem__(key)
-
-class RowWithPediaScore(wrapt.ObjectProxy):
-    """Wrap a result row and add members for PEDIA score and rank."""
-
-    def __init__(self, obj):
-        super().__init__(obj)
-        self._self_pedia_rank = None
-        self._self_pedia_score = -1
-
-    @property
-    def pedia_rank(self):
-        return self._self_pedia_rank
-
-    @property
-    def pedia_score(self):
-        return self._self_pedia_score
-
-    def __getitem__(self, key):
-        if key == "pedia_rank":
-            return self.pedia_rank
-        elif key == "pedia_score":
-            return self.pedia_score
-        else:
-            return self.__wrapped__.__getitem__(key)
-
 
 class RowWithGestaltMatcherScore(wrapt.ObjectProxy):
     """Wrap a result row and add members for Gestalt Matcher score and rank."""
@@ -472,10 +417,6 @@
         row._self_gm_rank = rank
     return rows
 
-<<<<<<< HEAD
-=======
-
->>>>>>> c62fe361
 def annotate_with_pedia_scores(rows, pedia_scores):
     """Annotate the results in ``rows`` with PEDIA scores stored in ``small_variant_query``.
 
