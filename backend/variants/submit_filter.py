--- conflicted
+++ resolved
@@ -10,10 +10,7 @@
 from variants.helpers import get_engine
 from variants.models import (
     VariantScoresFactory,
-<<<<<<< HEAD
     generate_pedia_input,
-=======
->>>>>>> c62fe361
     prioritize_genes,
     prioritize_genes_gm,
     prioritize_genes_pedia,
