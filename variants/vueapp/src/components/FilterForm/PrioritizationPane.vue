<script setup>
import HpoTermInput from '@variants/components/HpoTermInput.vue'

import { declareWrapper } from '@variants/helpers'
import { useVuelidate } from '@vuelidate/core'

const props = defineProps({
  csrfToken: String,
  showFiltrationInlineHelp: Boolean,
  filtrationComplexityMode: String,
  exomiserEnabled: Boolean,
  caddEnabled: Boolean,
  cadaEnabled: Boolean,
  prioEnabled: Boolean,
  prioAlgorithm: String,
  prioHpoTerms: Array,
  prioGm: String,
  photoFile: String,
  pathoEnabled: Boolean,
  gmEnabled: Boolean,
  pediaEnabled: Boolean,
  pathoScore: String,
})

const emit = defineEmits([
  'update:prioEnabled',
  'update:prioAlgorithm',
  'update:prioHpoTerms',
  'update:prioGm',
  'update:photoFile',
  'update:pathoEnabled',
  'update:gmEnabled',
  'update:pediaEnabled',
  'update:pathoScore',
])

const prioEnabledWrapper = declareWrapper(props, 'prioEnabled', emit)
const prioAlgorithmWrapper = declareWrapper(props, 'prioAlgorithm', emit)
const prioHpoTermsWrapper = declareWrapper(props, 'prioHpoTerms', emit)
const prioGmWrapper = declareWrapper(props, 'prioGm', emit)
const photoFileWrapper = declareWrapper(props, 'photoFile', emit)
const pathoEnabledWrapper = declareWrapper(props, 'pathoEnabled', emit)
const gmEnabledWrapper = declareWrapper(props, 'gmEnabled', emit)
const pediaEnabledWrapper = declareWrapper(props, 'pediaEnabled', emit)
const pathoScoreWrapper = declareWrapper(props, 'pathoScore', emit)

const prioEnabledWarning = () => {
  return !prioEnabledWrapper.value && prioHpoTermsWrapper.value?.length > 0
}

const v$ = useVuelidate()

defineExpose({ v$ })

import { ref } from 'vue'

let checked = ref(true)

function selectOption() {
  if (!pediaEnabledWrapper.value) {
    prioEnabledWrapper.value = true
    pathoEnabledWrapper.value = true
    gmEnabledWrapper.value = true
    prioAlgorithmWrapper.value = 'CADA'
    pathoScoreWrapper.value = 'cadd'
  }
}
</script>

<template>
  <div class="row">
    <div class="col-xs-6 col-sm-6">
      <h5 class="card-title mb-0">Phenotype Prioritization</h5>
      <div
        v-if="prioEnabledWarning()"
        class="alert alert-warning mt-2 mb-0"
        role="alert"
      >
        <strong>
          <i-bi-exclamation-circle />
          HPO terms provided but prioritization not enabled!
        </strong>
      </div>
      <div
        v-if="props.showFiltrationInlineHelp"
        class="alert alert-secondary small mt-2 mb-0 p-2"
      >
        <i-mdi-information />
        Phenotype-based prioritization is based on matching the gene that a
        variant is located in with your patient based on the phenotypes of genes
        and patients. VarFish use
        <a href="http://exomiser.github.io/Exomiser/" target="_blank"
          >Exomiser</a
        >
        for this which already knows about genes. To describe the phenotypes for
        your patient,
        <strong
          >enter phenotypes (HPO) or diseases (OMIM) into the "Type HPO or
          OMIM..." box and click on the appearing suggestions to select
          them</strong
        >. The HPO and OMIM terms will then be added to the text box below.
        These values will then be used for the prioritization. You can also
        paste some terms, e.g., as "HP:0004440; OMIM:122850".
      </div>

      <div class="custom-control custom-checkbox mt-2">
        <input
          id="prio-enabled"
          v-model="prioEnabledWrapper"
          class="custom-control-input"
          type="checkbox"
        />
        <label class="custom-control-label" for="prio-enabled">
          Enable phenotype-based prioritization
        </label>
        <div class="form-text text-muted small">
          Note well that only variants in the first 1000 genes returned by your
          query will be prioritized!
        </div>
      </div>
      <div class="form-group pt-2">
        <label for="prio-algorithm"> Phenotype Similarity Algorithm </label>
        <select
          id="prio-algorithm"
          v-model="prioAlgorithmWrapper"
          class="custom-select"
        >
          <option value="phenix">Phenix</option>
          <option value="phive">Phive</option>
          <option value="hiphive-human">HiPhive (human only)</option>
          <option value="hiphive-mouse">HiPhive (human+mouse)</option>
          <option value="hiphive">HiPhive (human, mouse, fish, PPI)</option>
          <option value="CADA" v-if="props.cadaEnabled">CADA</option>
        </select>
      </div>
      <div class="form-group pt-2">
        <label for="prio-hpo-terms"> HPO Terms </label>
        <HpoTermInput v-model="prioHpoTermsWrapper" />
      </div>
    </div>

<<<<<<< HEAD
    <div class="col-xs-6 col-sm-6">
      <div>
        <div v-if="props.caddEnabled">
          <h5 class="card-title mb-0">Pathogenicity Prioritization</h5>
          <div
            v-if="props.showFiltrationInlineHelp"
            class="alert alert-secondary small mt-2 mb-0 p-2"
          >
            <i-mdi-information />
            Enable the pathogenicity-based priotization and (optionally) adjust
            the scoring method below.
          </div>

          <div class="custom-control custom-checkbox mt-2">
            <input
              v-model="pathoEnabledWrapper"
              class="custom-control-input"
              type="checkbox"
              id="patho-enabled"
            />
            <label class="custom-control-label" for="patho-enabled">
              Enable variant pathogenicity-based prioritization
            </label>
            <div class="form-text text-muted small">
              First try to filter your variants without pathogenicity-based
              prioritization before enabling it. Note well that only the first
              5000 variants returned by your query will be prioritized!
            </div>
          </div>
          <div class="form-group">
            <label for="patho-score"> Pathogenicity Score </label>
            <select
              v-model="pathoScoreWrapper"
              class="custom-select"
              id="patho-score"
            >
              <option v-if="props.caddEnabled" value="cadd">CADD</option>
            </select>
          </div>
        </div>

        <div class="col-6 pt-3" v-else>
          <h5 class="card-title mb-0">Pathogenicity Prioritization</h5>
          <div class="mt-2 font-italic text-muted">
            No scoring method activated.
          </div>
        </div>
      </div>
      <div>
        <h5 class="card-title mb-0">Face Prioritization</h5>
        <div
          v-if="props.showFiltrationInlineHelp"
          class="alert alert-secondary small mt-2 mb-0 p-2"
        >
          <i-mdi-information />
          Enable the GestaltMatcher-based prioritization.
        </div>

        <div class="custom-control custom-checkbox mt-2">
          <input
            v-model="gmEnabledWrapper"
            class="custom-control-input"
            type="checkbox"
            id="gm-enabled"
          />
          <label class="custom-control-label" for="gm-enabled">
            Enable GestaltMatcher-based prioritization
          </label>
          <div
            id="PreviousImageModal"
            v-if="props.photoFile"
            class="form-text text-muted small"
          >
            Last submitted image to GestaltMatcher : "{{ props.photoFile }}
          </div>
          <div class="col-6 pt-3">
            <iframe
              id="pediaFrame"
              src="http://127.0.0.1:7000/"
              height="140"
              width="500"
            >
            </iframe>
          </div>
        </div>
        <h5 class="card-title mb-0">Combined Prioritization</h5>
        <div class="custom-control custom-checkbox mt-2">
          <input
            v-model="pediaEnabledWrapper"
            class="custom-control-input"
            type="checkbox"
            id="pedia-enabled"
            @click="selectOption"
          />
          <label class="custom-control-label" for="pedia-enabled">
            Enable PEDIA based prioritization
          </label>
          <div id="PEDIAInfoModal" class="form-text text-muted small">
            PEDIA is "Prioritization of Exome Data by Image Analysis". It
            combines phenotypic, pathogenic and facial scores together to
            produce a single score per gene.

            <div>
              Selecting PEDIA based prioritization will automatically enable all
              of the following prioritizatio configurations:
              <ol type="1">
                <li>Phenotype based prioritization with "CADA" algorithm.</li>
                <li>
                  Variant pathogenicity-based prioritization with "CADD" scores.
                </li>
                <li>GestaltMatcher-based prioritization.</li>
              </ol>
            </div>
          </div>
        </div>
=======
    <div v-if="props.caddEnabled" class="col-6 pt-3">
      <h5 class="card-title mb-0">Pathogenicity Prioritization</h5>
      <div
        v-if="props.showFiltrationInlineHelp"
        class="alert alert-secondary small mt-2 mb-0 p-2"
      >
        <i-mdi-information />
        Enable the pathogenicity-based priotization and (optionally) adjust the
        scoring method below.
      </div>

      <div class="custom-control custom-checkbox mt-2">
        <input
          id="patho-enabled"
          v-model="pathoEnabledWrapper"
          class="custom-control-input"
          type="checkbox"
        />
        <label class="custom-control-label" for="patho-enabled">
          Enable variant pathogenicity-based prioritization
        </label>
        <div class="form-text text-muted small">
          First try to filter your variants without pathogenicity-based
          prioritization before enabling it. Note well that only the first 5000
          variants returned by your query will be prioritized!
        </div>
      </div>
      <div class="form-group">
        <label for="patho-score"> Pathogenicity Score </label>
        <select
          id="patho-score"
          v-model="pathoScoreWrapper"
          class="custom-select"
        >
          <option v-if="props.caddEnabled" value="cadd">CADD</option>
        </select>
      </div>
    </div>
    <div v-else class="col-6 pt-3">
      <h5 class="card-title mb-0">Pathogenicity Prioritization</h5>
      <div class="mt-2 font-italic text-muted">
        No scoring method activated.
>>>>>>> f87b46ee
      </div>
    </div>
  </div>
</template><|MERGE_RESOLUTION|>--- conflicted
+++ resolved
@@ -139,7 +139,6 @@
       </div>
     </div>
 
-<<<<<<< HEAD
     <div class="col-xs-6 col-sm-6">
       <div>
         <div v-if="props.caddEnabled">
@@ -255,50 +254,6 @@
             </div>
           </div>
         </div>
-=======
-    <div v-if="props.caddEnabled" class="col-6 pt-3">
-      <h5 class="card-title mb-0">Pathogenicity Prioritization</h5>
-      <div
-        v-if="props.showFiltrationInlineHelp"
-        class="alert alert-secondary small mt-2 mb-0 p-2"
-      >
-        <i-mdi-information />
-        Enable the pathogenicity-based priotization and (optionally) adjust the
-        scoring method below.
-      </div>
-
-      <div class="custom-control custom-checkbox mt-2">
-        <input
-          id="patho-enabled"
-          v-model="pathoEnabledWrapper"
-          class="custom-control-input"
-          type="checkbox"
-        />
-        <label class="custom-control-label" for="patho-enabled">
-          Enable variant pathogenicity-based prioritization
-        </label>
-        <div class="form-text text-muted small">
-          First try to filter your variants without pathogenicity-based
-          prioritization before enabling it. Note well that only the first 5000
-          variants returned by your query will be prioritized!
-        </div>
-      </div>
-      <div class="form-group">
-        <label for="patho-score"> Pathogenicity Score </label>
-        <select
-          id="patho-score"
-          v-model="pathoScoreWrapper"
-          class="custom-select"
-        >
-          <option v-if="props.caddEnabled" value="cadd">CADD</option>
-        </select>
-      </div>
-    </div>
-    <div v-else class="col-6 pt-3">
-      <h5 class="card-title mb-0">Pathogenicity Prioritization</h5>
-      <div class="mt-2 font-italic text-muted">
-        No scoring method activated.
->>>>>>> f87b46ee
       </div>
     </div>
   </div>
