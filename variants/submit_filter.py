--- conflicted
+++ resolved
@@ -9,18 +9,12 @@
 from geneinfo.models import Hpo
 from variants.forms import PATHO_SCORES_MAPPING
 from variants.helpers import get_engine
-<<<<<<< HEAD
 from variants.models import (
     VariantScoresFactory,
-    generate_pedia_input,
     prioritize_genes,
     prioritize_genes_gm,
     prioritize_genes_pedia,
 )
-=======
-from variants.models import VariantScoresFactory, generate_pedia_input, prioritize_genes, prioritize_genes_gm, \
-    prioritize_genes_pedia
->>>>>>> 9ce7b407
 
 from .queries import CasePrefetchQuery, ProjectPrefetchQuery
 
@@ -153,7 +147,6 @@
             case_id = self.variant_query.sodar_uuid
             case_name = self.variant_query.case.name
             for gene_id, gene_symbol, score in prioritize_genes_pedia(
-<<<<<<< HEAD
                 self,
                 patho_enabled,
                 prio_enabled,
@@ -162,9 +155,6 @@
                 case_name,
                 results,
                 logging=self.job.add_log_entry,
-=======
-                self, patho_enabled, prio_enabled, gm_enabled, case_id, case_name, results, logging=self.job.add_log_entry
->>>>>>> 9ce7b407
             ):
                 self.variant_query.smallvariantquerypediascores_set.create(
                     gene_id=gene_id,
@@ -204,11 +194,6 @@
         except ConnectionError as e:
             self.job.add_log_entry(e)
 
-class RowEncoder(json.JSONEncoder):
-    def default(self, obj):
-        if isinstance(obj, Decimal):
-            return float(obj)
-        return json.JSONEncoder.default(self, obj)
 
 class RowEncoder(json.JSONEncoder):
     def default(self, obj):
