<script setup>
import { useVuelidate } from '@vuelidate/core'
import { computed, ref } from 'vue'

import { useCaseDetailsStore } from '@/cases/stores/caseDetails'
import FilterFormDevPane from '@/varfish/components/FilterForm//DevPane.vue'
import Overlay from '@/varfish/components/Overlay.vue'
import FilterFormClinvarPane from '@/variants/components/FilterForm//ClinvarPane.vue'
import FilterFormEffectPane from '@/variants/components/FilterForm//EffectPane.vue'
import FilterFormFlagsPane from '@/variants/components/FilterForm//FlagsPane.vue'
import FilterFormFooter from '@/variants/components/FilterForm//Footer.vue'
import FilterFormFrequencyPane from '@/variants/components/FilterForm//FrequencyPane.vue'
import FilterFormGenesRegionsPane from '@/variants/components/FilterForm//GenesRegionsPane.vue'
import FilterFormGenotypePane from '@/variants/components/FilterForm//GenotypePane.vue'
import FilterFormPriotizationPane from '@/variants/components/FilterForm//PrioritizationPane.vue'
import FilterFormQualityPane from '@/variants/components/FilterForm//QualityPane.vue'
import FilterFormQuickPresets from '@/variants/components/FilterForm//QuickPresets.vue'
import { QueryStates } from '@/variants/enums'
import { useVariantQueryStore } from '@/variants/stores/variantQuery'

const variantQueryStore = useVariantQueryStore()
const caseDetailsStore = useCaseDetailsStore()

const genotypePaneRef = ref(null)
const frequencyPaneRef = ref(null)
const prioritizationPaneRef = ref(null)
const effectPaneRef = ref(null)
const qualityPaneRef = ref(null)
const genePaneRef = ref(null)

const makePaneHasError = (pane) =>
  computed(() => {
    return pane.value && pane.value.v$ && pane.value.v$.$error
  })

const genotypeHasError = makePaneHasError(genotypePaneRef)
const frequencyHasError = makePaneHasError(frequencyPaneRef)
const prioritizationHasError = makePaneHasError(prioritizationPaneRef)
const effectHasError = makePaneHasError(effectPaneRef)
const qualityHasError = makePaneHasError(qualityPaneRef)
const geneHasError = computed(() => {
  return genePaneRef.value && !genePaneRef.value.isValid()
})

const anyHasError = computed(() => {
  return (
    genotypeHasError.value ||
    frequencyHasError.value ||
    prioritizationHasError.value ||
    effectHasError.value ||
    qualityHasError.value ||
    geneHasError.value
  )
})

const v$ = useVuelidate()

const showOverlay = computed(() =>
  ['initial', 'initializing'].includes(variantQueryStore.storeState),
)

var eventMethod = window.addEventListener ? 'addEventListener' : 'attachEvent'
var eventer = window[eventMethod]
var messageEvent = eventMethod == 'attachEvent' ? 'onmessage' : 'message'
var imageRes

<<<<<<< HEAD
=======
// Get the URL dynamically from Django settings
const middlewareUrl = window.middlewareUrl

>>>>>>> c62fe361
// Listen to message from child window
eventer(
  messageEvent,
  function (event) {
    var key = event.message ? 'jsonRes' : 'data'
    imageRes = event[key]

<<<<<<< HEAD
    if (event.origin == 'http://127.0.0.1:7000') {
=======
    if (event.origin == middlewareUrl) {
>>>>>>> c62fe361
      if (JSON.stringify(imageRes).includes('gene_entrez_id')) {
        variantQueryStore.querySettings.prio_gm = JSON.stringify(imageRes)
      } else if (JSON.stringify(imageRes).includes('ImageName')) {
        variantQueryStore.querySettings.photo_file =
          JSON.stringify(imageRes).split(':')[1]
      }
    }
  },
  false,
)

const onSubmitCancelButtonClicked = () => {
  const cancelableStates = [
    QueryStates.Running.value,
    QueryStates.Resuming.value,
    QueryStates.Finished.value,
    QueryStates.Fetching.value,
  ]
  if (cancelableStates.includes(variantQueryStore.queryState)) {
    variantQueryStore.cancelQuery()
  } else {
    variantQueryStore.submitQuery()
  }
}
</script>

<template>
  <form id="filterForm" method="post" class="position-relative">
    <div
      v-if="
        variantQueryStore.querySettings !== null &&
        variantQueryStore.querySettingsPreset !== null
      "
      class="card"
      :class="{ 'border-danger': v$.$error || geneHasError }"
    >
      <div class="card-header border-bottom-0">
        <FilterFormQuickPresets
          :show-filtration-inline-help="
            variantQueryStore.showFiltrationInlineHelp
          "
          :quick-presets="variantQueryStore.quickPresets"
          :category-presets="variantQueryStore.categoryPresets"
          :query-settings="variantQueryStore.querySettings"
          :case="caseDetailsStore.caseObj"
        />
      </div>
      <div class="card-header border-bottom-1 pt-0">
        <ul class="nav nav-tabs card-header-tabs">
          <li class="nav-item">
            <a
              id="genotype-tab"
              class="nav-link active"
              :class="{ 'border-danger text-danger': genotypeHasError }"
              data-toggle="tab"
              href="#panel-genotype"
              role="tab"
              title="Require genotypes in individuals"
            >
              Genotype
              <i-mdi-alert-circle-outline v-if="genotypeHasError" />
            </a>
          </li>
          <li class="nav-item">
            <a
              id="frequency-tab"
              class="nav-link"
              :class="{ 'texborder-danger -danger': frequencyHasError }"
              data-toggle="tab"
              href="#panel-frequency"
              role="tab"
              title="Population frequencies and het./hom. counts"
            >
              Frequency
              <i-mdi-alert-circle-outline v-if="frequencyHasError" />
            </a>
          </li>
          <li class="nav-item">
            <a
              id="prioritization-tab"
              class="nav-link"
              :class="{ 'border-danger text-danger': prioritizationHasError }"
              data-toggle="tab"
              href="#panel-prioritization"
              role="tab"
              title="Configure variant prioritization"
            >
              Prioritization
              <i-mdi-alert-circle-outline v-if="prioritizationHasError" />
            </a>
          </li>
          <li class="nav-item">
            <a
              id="effect-tab"
              class="nav-link"
              :class="{ 'text-danger': effectHasError }"
              data-toggle="tab"
              href="#panel-effect"
              role="tab"
              title="Variant types/effects, coding/non-coding transcripts"
            >
              Variants &amp; Effects
              <i-mdi-alert-circle-outline v-if="effectHasError" />
            </a>
          </li>
          <li class="nav-item">
            <a
              id="quality-tab"
              class="nav-link"
              :class="{ 'text-danger': qualityHasError }"
              data-toggle="tab"
              href="#panel-quality"
              role="tab"
              title="Quality, allelic balance, coverage"
            >
              Quality
              <i-mdi-alert-circle-outline v-if="qualityHasError" />
            </a>
          </li>
          <li class="nav-item">
            <a
              id="clinvar-tab"
              class="nav-link"
              data-toggle="tab"
              href="#panel-clinvar"
              role="tab"
              title="Filter based on ClinVar"
            >
              ClinVar
            </a>
          </li>
          <li class="nav-item">
            <a
              id="allowlist-tab"
              class="nav-link"
              :class="{ 'text-danger': geneHasError }"
              data-toggle="tab"
              href="#panel-allowlist"
              role="tab"
              title="Allow-list genes and genomic regions"
            >
              Gene Lists &amp; Regions
              <i-mdi-alert-circle-outline v-if="geneHasError" />
            </a>
          </li>
          <li class="nav-item">
            <a
              id="flags-tab"
              class="nav-link"
              data-toggle="tab"
              href="#panel-flags"
              role="tab"
              title="Filter for user flags and comments"
            >
              Flags &amp; Comments
            </a>
          </li>
          <li
            v-if="variantQueryStore.filtrationComplexityMode === 'dev'"
            class="nav-item"
          >
            <a
              id="dev-tab"
              class="nav-link"
              data-toggle="tab"
              href="#panel-dev"
              role="tab"
              title="Developer settings"
            >
              Developer Settings
            </a>
          </li>
        </ul>
      </div>

      <div class="card-body p-0">
        <div class="tab-content">
          <div
            id="panel-genotype"
            ref="genotypePaneRef"
            class="tab-pane fade show active"
            role="tabpanel"
            aria-labelledby="genotype-tab"
          >
            <FilterFormGenotypePane
              v-model:query-settings="variantQueryStore.querySettings"
              :show-filtration-inline-help="
                variantQueryStore.showFiltrationInlineHelp
              "
              :filtration-complexity-mode="
                variantQueryStore.filtrationComplexityMode
              "
              :case="caseDetailsStore.caseObj"
            />
          </div>
          <div
            id="panel-frequency"
            ref="frequencyPaneRef"
            class="tab-pane fade"
            role="tabpanel"
            aria-labelledby="frequency-tab"
          >
            <FilterFormFrequencyPane
              :show-filtration-inline-help="
                variantQueryStore.showFiltrationInlineHelp
              "
              :filtration-complexity-mode="
                variantQueryStore.filtrationComplexityMode
              "
              :case="caseDetailsStore.caseObj"
              :query-settings="variantQueryStore.querySettings"
            />
          </div>
          <div
            id="panel-prioritization"
            ref="prioritizationPaneRef"
            class="tab-pane fade"
            role="tabpanel"
            aria-labelledby="prioritization-tab"
          >
            <FilterFormPriotizationPane
              v-model:pedia-enabled="
                variantQueryStore.querySettings.pedia_enabled
              "
              v-model:prio-gm="
                variantQueryStore.querySettings.prio_gm
              "
              v-model:photo-file="
                variantQueryStore.querySettings.photo_file
              "
              v-model:gm-enabled="
                variantQueryStore.querySettings.gm_enabled
              "
              v-model:pedia-enabled="
                variantQueryStore.querySettings.pedia_enabled
              "
              v-model:patho-enabled="
                variantQueryStore.querySettings.patho_enabled
              "
              v-model:patho-score="variantQueryStore.querySettings.patho_score"
              :show-filtration-inline-help="
                variantQueryStore.showFiltrationInlineHelp
              "
              :exomiser-enabled="variantQueryStore.exomiserEnabled"
              :cadd-enabled="variantQueryStore.caddEnabled"
              :cada-enabled="variantQueryStore.cadaEnabled"
<<<<<<< HEAD
=======
              v-model:prio-enabled="
                variantQueryStore.querySettings.prio_enabled
              "
              v-model:prio-algorithm="
                variantQueryStore.querySettings.prio_algorithm
              "
              v-model:prio-hpo-terms="
                variantQueryStore.querySettings.prio_hpo_terms
              "
              v-model:prio-gm="variantQueryStore.querySettings.prio_gm"
              v-model:photo-file="variantQueryStore.querySettings.photo_file"
              v-model:gm-enabled="variantQueryStore.querySettings.gm_enabled"
>>>>>>> c62fe361
            />
          </div>
          <div
            id="panel-effect"
            class="tab-pane fade"
            role="tabpanel"
            aria-labelledby="effect-tab"
          >
            <FilterFormEffectPane
              ref="effectPaneRef"
              v-model:query-settings="variantQueryStore.querySettings"
              :show-filtration-inline-help="
                variantQueryStore.showFiltrationInlineHelp
              "
              :filtration-complexity-mode="
                variantQueryStore.filtrationComplexityMode
              "
            />
          </div>
          <div
            id="panel-quality"
            class="tab-pane fade"
            role="tabpanel"
            aria-labelledby="quality-tab"
          >
            <FilterFormQualityPane
              ref="qualityPaneRef"
              v-model:query-settings="variantQueryStore.querySettings"
              :show-filtration-inline-help="
                variantQueryStore.showFiltrationInlineHelp
              "
              :filtration-complexity-mode="
                variantQueryStore.filtrationComplexityMode
              "
              :case-obj="caseDetailsStore.caseObj"
            />
          </div>
          <div
            id="panel-allowlist"
            class="tab-pane fade"
            role="tabpanel"
            aria-labelledby="allowlist-tab"
          >
            <FilterFormGenesRegionsPane
              ref="genePaneRef"
              v-model:query-settings="variantQueryStore.querySettings"
              :show-filtration-inline-help="
                variantQueryStore.showFiltrationInlineHelp
              "
              :filtration-complexity-mode="
                variantQueryStore.filtrationComplexityMode
              "
            />
          </div>
          <div
            id="panel-flags"
            class="tab-pane fade"
            role="tabpanel"
            aria-labelledby="flags-tab"
          >
            <FilterFormFlagsPane
              v-model:query-settings="variantQueryStore.querySettings"
              :show-filtration-inline-help="
                variantQueryStore.showFiltrationInlineHelp
              "
              :filtration-complexity-mode="
                variantQueryStore.filtrationComplexityMode
              "
            />
          </div>
          <div
            id="panel-clinvar"
            class="tab-pane fade"
            role="tabpanel"
            aria-labelledby="clinvar-tab"
          >
            <FilterFormClinvarPane
              v-model:query-settings="variantQueryStore.querySettings"
              :show-filtration-inline-help="
                variantQueryStore.showFiltrationInlineHelp
              "
              :filtration-complexity-mode="
                variantQueryStore.filtrationComplexityMode
              "
            />
          </div>
          <div
            v-if="variantQueryStore.filtrationComplexityMode === 'dev'"
            id="panel-dev"
            class="tab-pane fade"
            role="tabpanel"
            aria-labelledby="dev-tab"
          >
            <FilterFormDevPane
              v-model:query-settings="variantQueryStore.querySettings"
            />
          </div>
        </div>
        <FilterFormFooter
          v-model:database="variantQueryStore.querySettings.database"
          :query-state="variantQueryStore.queryState"
          :any-has-error="anyHasError"
          :filtration-complexity-mode="
            variantQueryStore.filtrationComplexityMode
          "
          @submit-cancel-button-click="onSubmitCancelButtonClicked()"
        />
      </div>
    </div>
    <div v-else class="alert alert-info">
      <i-fa-solid-circle-notch class="spin" />
      <strong class="pl-2">Loading filter form ...</strong>
    </div>
    <Overlay
      v-if="showOverlay"
      :message="variantQueryStore.storeStateMessage"
    />
  </form>
</template>

<style>
footer.sodar-footer,
.sodar-sub-navbar-container {
  display: none;
}
</style>

<style scoped>
@import 'bootstrap/dist/css/bootstrap.css';
</style><|MERGE_RESOLUTION|>--- conflicted
+++ resolved
@@ -64,12 +64,9 @@
 var messageEvent = eventMethod == 'attachEvent' ? 'onmessage' : 'message'
 var imageRes
 
-<<<<<<< HEAD
-=======
 // Get the URL dynamically from Django settings
 const middlewareUrl = window.middlewareUrl
 
->>>>>>> c62fe361
 // Listen to message from child window
 eventer(
   messageEvent,
@@ -77,11 +74,7 @@
     var key = event.message ? 'jsonRes' : 'data'
     imageRes = event[key]
 
-<<<<<<< HEAD
-    if (event.origin == 'http://127.0.0.1:7000') {
-=======
     if (event.origin == middlewareUrl) {
->>>>>>> c62fe361
       if (JSON.stringify(imageRes).includes('gene_entrez_id')) {
         variantQueryStore.querySettings.prio_gm = JSON.stringify(imageRes)
       } else if (JSON.stringify(imageRes).includes('ImageName')) {
@@ -306,18 +299,6 @@
               v-model:pedia-enabled="
                 variantQueryStore.querySettings.pedia_enabled
               "
-              v-model:prio-gm="
-                variantQueryStore.querySettings.prio_gm
-              "
-              v-model:photo-file="
-                variantQueryStore.querySettings.photo_file
-              "
-              v-model:gm-enabled="
-                variantQueryStore.querySettings.gm_enabled
-              "
-              v-model:pedia-enabled="
-                variantQueryStore.querySettings.pedia_enabled
-              "
               v-model:patho-enabled="
                 variantQueryStore.querySettings.patho_enabled
               "
@@ -328,8 +309,6 @@
               :exomiser-enabled="variantQueryStore.exomiserEnabled"
               :cadd-enabled="variantQueryStore.caddEnabled"
               :cada-enabled="variantQueryStore.cadaEnabled"
-<<<<<<< HEAD
-=======
               v-model:prio-enabled="
                 variantQueryStore.querySettings.prio_enabled
               "
@@ -339,10 +318,15 @@
               v-model:prio-hpo-terms="
                 variantQueryStore.querySettings.prio_hpo_terms
               "
-              v-model:prio-gm="variantQueryStore.querySettings.prio_gm"
-              v-model:photo-file="variantQueryStore.querySettings.photo_file"
-              v-model:gm-enabled="variantQueryStore.querySettings.gm_enabled"
->>>>>>> c62fe361
+              v-model:prio-gm="
+                variantQueryStore.querySettings.prio_gm
+              "
+              v-model:photo-file="
+                variantQueryStore.querySettings.photo_file
+              "
+              v-model:gm-enabled="
+                variantQueryStore.querySettings.gm_enabled
+              "
             />
           </div>
           <div
